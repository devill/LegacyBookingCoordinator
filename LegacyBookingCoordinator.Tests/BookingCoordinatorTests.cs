--- conflicted
+++ resolved
@@ -18,13 +18,7 @@
 
             var storybook = new StringBuilder();
 
-<<<<<<< HEAD
             var factory = ObjectFactory.Instance();
-=======
-            var coordinator = new BookingCoordinator();
-            var booking = coordinator.BookFlight(passengerName, flightNumber, departureDate,
-                passengerCount, airlineCode, specialRequests);
->>>>>>> a4b88c09
 
             try
             {
@@ -34,10 +28,10 @@
                 factory.SetOne<IAuditLogger>(new AuditLoggerStub());
 
                 var coordinator = new BookingCoordinator();
-                var bookingReference = coordinator.BookFlight(passengerName, flightNumber, departureDate,
+                var booking = coordinator.BookFlight(passengerName, flightNumber, departureDate,
                     passengerCount, airlineCode, specialRequests);
 
-                storybook.AppendLine($"Final booking reference returned: {bookingReference}");
+                storybook.AppendLine(booking.ToString());
 
                 // Assert
                 await Verify(storybook.ToString());
