--- conflicted
+++ resolved
@@ -16,13 +16,8 @@
             var airlineCode = "AA";
             var specialRequests = "meal,wheelchair";
             var bookingDate = new DateTime(2025, 03, 04, 14, 00, 56);
-<<<<<<< HEAD
 
             var callLog = CallLog.FromVerifiedFile();
-=======
-            
-            var cl = new CallLogger();
->>>>>>> 4e629d45
 
             var factory = ObjectFactory.Instance();
 
@@ -38,17 +33,10 @@
                 var booking = coordinator.BookFlight(passengerName, flightNumber, departureDate,
                     passengerCount, airlineCode, specialRequests);
 
-<<<<<<< HEAD
                 callLog.AppendLine(booking.ToString());
 
                 // Assert
                 await callLog.Verify();
-=======
-                cl.SpecBook.AppendLine(booking.ToString());
-
-                // Assert
-                await Verify(cl.SpecBook.ToString());
->>>>>>> 4e629d45
             }
             finally
             {
@@ -56,7 +44,7 @@
             }
         }
     }
-
+    
     public class RandomStub : Random
     {
         public override int Next(int minValue, int maxValue)
