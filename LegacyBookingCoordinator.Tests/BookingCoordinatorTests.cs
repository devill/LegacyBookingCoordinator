using System.CodeDom;
using System.Text;
using SpecRec;

namespace LegacyBookingCoordinator.Tests
{
    public class BookingCoordinatorTests
    {
        [Theory]
        [SpecRecLogs]
        public async Task BookFlight(
            Context context,
            string passengerName = "John Doe",
            string flightNumber = "AA123",
            DateTime? departureDate = null,
            int passengerCount = 2,
            string airlineCode = "AA",
            string specialRequests = "meal,wheelchair",
            DateTime? bookingDate = null
        )
        {
            // Use default values if DateTime parameters are not set
            var actualDepartureDate = departureDate ?? new DateTime(2025, 07, 03, 12, 42, 11);
            var actualBookingDate = bookingDate ?? new DateTime(2025, 03, 04, 14, 00, 56);
            
            await context
                .Substitute<IBookingRepository>("💾")
                .Substitute<IFlightAvailabilityService>("✈️")
                .Substitute<IPartnerNotifier>("📣")
                .Substitute<IAuditLogger>("🪵")
                .Substitute<Random>("🎲")
<<<<<<< HEAD
                .Verify(async () => {
                    var coordinator = new BookingCoordinator(actualBookingDate);
                    return coordinator.BookFlight(passengerName, flightNumber, actualDepartureDate,
                        passengerCount, airlineCode, specialRequests).ToString();
                });
=======
                .Verify(async () =>
                    new BookingCoordinator(bookingDate).BookFlight(
                        passengerName, flightNumber, departureDate,
                        passengerCount, airlineCode, specialRequests
                    ).ToString());
>>>>>>> 53f98d3c
        }
    }
}<|MERGE_RESOLUTION|>--- conflicted
+++ resolved
@@ -22,26 +22,18 @@
             // Use default values if DateTime parameters are not set
             var actualDepartureDate = departureDate ?? new DateTime(2025, 07, 03, 12, 42, 11);
             var actualBookingDate = bookingDate ?? new DateTime(2025, 03, 04, 14, 00, 56);
-            
+
             await context
                 .Substitute<IBookingRepository>("💾")
                 .Substitute<IFlightAvailabilityService>("✈️")
                 .Substitute<IPartnerNotifier>("📣")
                 .Substitute<IAuditLogger>("🪵")
                 .Substitute<Random>("🎲")
-<<<<<<< HEAD
-                .Verify(async () => {
-                    var coordinator = new BookingCoordinator(actualBookingDate);
-                    return coordinator.BookFlight(passengerName, flightNumber, actualDepartureDate,
-                        passengerCount, airlineCode, specialRequests).ToString();
-                });
-=======
                 .Verify(async () =>
-                    new BookingCoordinator(bookingDate).BookFlight(
-                        passengerName, flightNumber, departureDate,
+                    new BookingCoordinator(actualDepartureDate).BookFlight(
+                        passengerName, flightNumber, actualBookingDate,
                         passengerCount, airlineCode, specialRequests
                     ).ToString());
->>>>>>> 53f98d3c
         }
     }
 }