using System.CodeDom;
using System.Text;
using SpecRec;

namespace LegacyBookingCoordinator.Tests
{
    public class BookingCoordinatorTests
    {
        [Theory]
        [SpecRecLogs]
<<<<<<< HEAD
        public async Task BookFlight(
            CallLog callLog,
            string specialRequests = "meal,wheelchair",
            string airlineCode = "AA",
            int passengerCount = 2,
            string departureAt = "2025-07-03 12:42:11",
            string flightNumber = "AA123",
            string passengerName = "John Doe",
            string bookingAt = "2025-03-04 14:00:56"
        )
        {
            // Arrange
            var departureDate = DateTime.Parse(departureAt);
            var bookingDate = DateTime.Parse(bookingAt);

            var factory = ObjectFactory.Instance();

            try
            {
                factory.SetOne(Parrot.Create<IBookingRepository>(callLog, "💾"));
                factory.SetOne(Parrot.Create<IPartnerNotifier>(callLog, "📣"));
                factory.SetOne(Parrot.Create<IAuditLogger>(callLog, "🪵"));
                factory.SetOne(Parrot.Create<IFlightAvailabilityService>(callLog, "✈️"));
                factory.SetOne<Random>(new RandomStub());

                var coordinator = new BookingCoordinator(bookingDate);
                var booking = coordinator.BookFlight(passengerName, flightNumber, departureDate,
                    passengerCount, airlineCode, specialRequests);

                callLog.AppendLine(booking.ToString());
            }
            catch (ParrotException)
            {
                throw;
            }
            catch (Exception e)
            {
                callLog.AppendLine(e.Message);
            }
            finally
            {
                await callLog.Verify();
                factory.ClearAll();
            }
=======
        public async Task BookFlight_ShouldCreateBookingSuccessfully(Context context)
        {
            // Arrange
            var passengerName = "John Doe";
            var flightNumber = "AA123";
            var departureDate = new DateTime(2025, 07, 03, 12, 42, 11);
            var passengerCount = 2;
            var airlineCode = "AA";
            var specialRequests = "meal,wheelchair";
            var bookingDate = new DateTime(2025, 03, 04, 14, 00, 56);

            await context.Verify(async () => {
                context.SetOne(context.Parrot<IBookingRepository>("💾"));
                context.SetOne(context.Parrot<IFlightAvailabilityService>("✈️"));
                context.SetOne(context.Parrot<IPartnerNotifier>("📣"));
                context.SetOne(context.Parrot<IAuditLogger>("🪵"));
                context.SetOne<Random>(new RandomStub());
                
                var coordinator = new BookingCoordinator(bookingDate);
                return coordinator.BookFlight(passengerName, flightNumber, departureDate,
                    passengerCount, airlineCode, specialRequests).ToString();
            });
>>>>>>> 3033e383
        }
    }

    public class RandomStub : Random
    {
        public override int Next(int minValue, int maxValue)
        {
            return 3;
        }
    }
}<|MERGE_RESOLUTION|>--- conflicted
+++ resolved
@@ -8,63 +8,17 @@
     {
         [Theory]
         [SpecRecLogs]
-<<<<<<< HEAD
-        public async Task BookFlight(
-            CallLog callLog,
+        public async Task BookFlight_ShouldCreateBookingSuccessfully(
+            Context context,
+            string passengerName = "John Doe",
+            string flightNumber = "AA123",
+            string departureAt = "2025-07-03 12:42:11",
+            int passengerCount = 2,
+            string airlineCode = "AA",
             string specialRequests = "meal,wheelchair",
-            string airlineCode = "AA",
-            int passengerCount = 2,
-            string departureAt = "2025-07-03 12:42:11",
-            string flightNumber = "AA123",
-            string passengerName = "John Doe",
             string bookingAt = "2025-03-04 14:00:56"
-        )
+            )
         {
-            // Arrange
-            var departureDate = DateTime.Parse(departureAt);
-            var bookingDate = DateTime.Parse(bookingAt);
-
-            var factory = ObjectFactory.Instance();
-
-            try
-            {
-                factory.SetOne(Parrot.Create<IBookingRepository>(callLog, "💾"));
-                factory.SetOne(Parrot.Create<IPartnerNotifier>(callLog, "📣"));
-                factory.SetOne(Parrot.Create<IAuditLogger>(callLog, "🪵"));
-                factory.SetOne(Parrot.Create<IFlightAvailabilityService>(callLog, "✈️"));
-                factory.SetOne<Random>(new RandomStub());
-
-                var coordinator = new BookingCoordinator(bookingDate);
-                var booking = coordinator.BookFlight(passengerName, flightNumber, departureDate,
-                    passengerCount, airlineCode, specialRequests);
-
-                callLog.AppendLine(booking.ToString());
-            }
-            catch (ParrotException)
-            {
-                throw;
-            }
-            catch (Exception e)
-            {
-                callLog.AppendLine(e.Message);
-            }
-            finally
-            {
-                await callLog.Verify();
-                factory.ClearAll();
-            }
-=======
-        public async Task BookFlight_ShouldCreateBookingSuccessfully(Context context)
-        {
-            // Arrange
-            var passengerName = "John Doe";
-            var flightNumber = "AA123";
-            var departureDate = new DateTime(2025, 07, 03, 12, 42, 11);
-            var passengerCount = 2;
-            var airlineCode = "AA";
-            var specialRequests = "meal,wheelchair";
-            var bookingDate = new DateTime(2025, 03, 04, 14, 00, 56);
-
             await context.Verify(async () => {
                 context.SetOne(context.Parrot<IBookingRepository>("💾"));
                 context.SetOne(context.Parrot<IFlightAvailabilityService>("✈️"));
@@ -76,7 +30,6 @@
                 return coordinator.BookFlight(passengerName, flightNumber, departureDate,
                     passengerCount, airlineCode, specialRequests).ToString();
             });
->>>>>>> 3033e383
         }
     }
 
