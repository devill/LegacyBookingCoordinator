using System.Text;
using LegacyBookingCoordinator;
using LegacyTestingTools;
<<<<<<< HEAD
=======
using static LegacyTestingTools.CallLogFormatterContext;
>>>>>>> babb26c9

namespace LegacyBookingCoordinator.Tests
{
    public class BookingCoordinatorTests
    {
        [Fact]
        public async Task BookFlight_ShouldCreateBookingSuccessfully()
        {
            // Arrange
            var storybook = new StringBuilder();

            var factory = ObjectFactory.Instance();

            try
            {
                factory.SetOne<IBookingRepository>(new BookingRepositoryStub());
                factory.SetOne<IFlightAvailabilityService>(new FlightAvailabilityServiceStub());
                factory.SetOne<IPartnerNotifier>(new PartnerNotifierStub());
                factory.SetOne<IAuditLogger>(new AuditLoggerStub());

                var coordinator = new BookingCoordinator();
                var passengerName = "John Doe";
                var flightNumber = "AA123";
                var departureDate = new DateTime(2025, 07, 03, 12, 42, 11);
                var passengerCount = 2;
                var airlineCode = "AA";
                var specialRequests = "meal,wheelchair";

                var bookingReference = coordinator.BookFlight(passengerName, flightNumber, departureDate,
                    passengerCount, airlineCode, specialRequests);

                storybook.AppendLine($"Final booking reference returned: {bookingReference}");

                // Assert
                await Verify(storybook.ToString());
            }
            finally
            {
                factory.ClearAll();
            }
        }

    }

    public class AuditLoggerStub : IAuditLogger
    {
        public void LogBookingActivity(string activity, string bookingReference, string userInfo)
        {
            
        }

        public void RecordPricingCalculation(string calculationDetails, decimal finalPrice, string flightInfo)
        {
            
        }

        public void LogErrorWithAlert(Exception ex, string context, string bookingRef)
        {
            throw new NotImplementedException();
        }

        public void FlushAndArchiveLogs()
        {
            throw new NotImplementedException();
        }
    }

    public class PartnerNotifierStub : IPartnerNotifier
    {
        public void NotifyPartnerAboutBooking(string airlineCode, string bookingReference, decimal totalPrice, string passengerName,
            string flightDetails, bool isRebooking = false)
        {
            
<<<<<<< HEAD
=======
            
            var passengerName = "John Doe";
            var flightNumber = "AA123";
            var departureDate = new DateTime(2025, 07, 03, 12, 42, 11);
            var passengerCount = 2;
            var airlineCode = "AA";
            var specialRequests = "meal,wheelchair";
            var bookingDate = new DateTime(2025, 03, 04, 14, 00, 56);
            
            var coordinator = new BookingCoordinator(bookingDate);

            var cl = new CallLogger(storybook);
            var factory = ObjectFactory.Instance();
            
            try
            { 
                factory.SetOne(cl.Wrap<IBookingRepository>(new BookingRepositoryStub(), "💾"));
                factory.SetOne(cl.Wrap<IPartnerNotifier>(new PartnerNotifierStub(), "📣"));
                factory.SetOne(cl.Wrap<IAuditLogger>(new AuditLoggerStub(), "🪵"));
                factory.SetOne(cl.Wrap<IFlightAvailabilityService>(new FlightAvailabilityServiceStub(), "✈️"));
                factory.SetOne<Random>(new RandomStub());

                var bookingReference = coordinator.BookFlight(passengerName, flightNumber, departureDate,
                    passengerCount, airlineCode, specialRequests);

                storybook.AppendLine($"Final booking reference returned: {bookingReference}");
                // Assert
                await Verify(storybook.ToString());
            }
            finally
            {
                factory.ClearAll();
            }
        }

        
    }

    public class RandomStub : Random
    {
        public override int Next(int minValue, int maxValue)
        {
            return 3;
        }
    }
    
    public class FlightAvailabilityServiceStub : IFlightAvailabilityService, IConstructorCalledWith
    {
        public List<string> CheckAndGetAvailableSeatsForBooking(string flightNumber, DateTime departureDate, int passengerCount)
        {
            return ["11A", "11B"];
        }

        public bool IsFlightFullyBooked(string flightNumber, DateTime departureDate)
        {
            throw new NotImplementedException();
        }

        public void ConstructorCalledWith(params object[] args)
        {
            SetConstructorArgumentNames("connectionString");
        }
    }

    public class PartnerNotifierStub : IPartnerNotifier,  IConstructorCalledWith
    {
        public void NotifyPartnerAboutBooking(string airlineCode, string bookingReference, decimal totalPrice, string passengerName,
            string flightDetails, bool isRebooking = false)
        {
            
>>>>>>> babb26c9
        }

        public bool ValidateAndNotifySpecialRequests(string airlineCode, string specialRequests, string bookingRef)
        {
            return true;
        }
<<<<<<< HEAD

        public void UpdatePartnerBookingStatus(string airlineCode, string bookingRef, string newStatus)
        {
            
        }
    }

    public class FlightAvailabilityServiceStub : IFlightAvailabilityService
    {
        public List<string> CheckAndGetAvailableSeatsForBooking(string flightNumber, DateTime departureDate, int passengerCount)
        {
            return ["11A", "11B"];
        }

        public bool IsFlightFullyBooked(string flightNumber, DateTime departureDate)
        {
            throw new NotImplementedException();
        }
    }

    public class BookingRepositoryStub : IBookingRepository
    {
        public string SaveBookingDetails(string passengerName, string flightDetails, decimal price, DateTime bookingDate)
        {
            return "APPLE3.14";
=======

        public void UpdatePartnerBookingStatus(string airlineCode, string bookingRef, string newStatus)
        {
            
        }

        public void ConstructorCalledWith(params object[] args)
        {
            SetConstructorArgumentNames("smtpServer", "useEncryption");
        }
    }

    public class AuditLoggerStub : IAuditLogger,  IConstructorCalledWith
    {
        public void LogBookingActivity(string activity, string bookingReference, string userInfo)
        {
            
        }

        public void RecordPricingCalculation(string calculationDetails, decimal finalPrice, string flightInfo)
        {
            
        }

        public void LogErrorWithAlert(Exception ex, string context, string bookingRef)
        {
            throw new NotImplementedException();
        }

        public void FlushAndArchiveLogs()
        {
            throw new NotImplementedException();
        }

        public void ConstructorCalledWith(params object[] args)
        {
            SetConstructorArgumentNames("logDirectory", "verboseMode");
        }
    }

    public class BookingRepositoryStub : IBookingRepository, IConstructorCalledWith
    {
        public string SaveBookingDetails(string passengerName, string flightDetails, decimal price, DateTime bookingDate)
        {
            AddNote("Saving the booking details creates a new booking reference");
            return "DRW6N";
>>>>>>> babb26c9
        }

        public Dictionary<string, object> GetBookingInfo(string bookingReference)
        {
            throw new NotImplementedException();
        }

        public bool ValidateAndEnrichBookingData(string bookingRef, out decimal actualPrice, out string enrichedFlightInfo)
        {
            throw new NotImplementedException();
        }

        public decimal GetHistoricalPricingData(string flightNumber, DateTime date, int dayRange)
        {
            throw new NotImplementedException();
        }
<<<<<<< HEAD
=======

        public void ConstructorCalledWith(params object[] args)
        {
            SetConstructorArgumentNames("dbConnectionString", "maxRetries");
        }
>>>>>>> babb26c9
    }
}<|MERGE_RESOLUTION|>--- conflicted
+++ resolved
@@ -1,10 +1,7 @@
 using System.Text;
 using LegacyBookingCoordinator;
 using LegacyTestingTools;
-<<<<<<< HEAD
-=======
 using static LegacyTestingTools.CallLogFormatterContext;
->>>>>>> babb26c9
 
 namespace LegacyBookingCoordinator.Tests
 {
@@ -16,22 +13,26 @@
             // Arrange
             var storybook = new StringBuilder();
 
+            var cl = new CallLogger(storybook);
             var factory = ObjectFactory.Instance();
 
+            var passengerName = "John Doe";
+            var flightNumber = "AA123";
+            var departureDate = new DateTime(2025, 07, 03, 12, 42, 11);
+            var passengerCount = 2;
+            var airlineCode = "AA";
+            var specialRequests = "meal,wheelchair";
+            var bookingDate = new DateTime(2025, 03, 04, 14, 00, 56);
+            
+            var coordinator = new BookingCoordinator(bookingDate);
+
             try
-            {
-                factory.SetOne<IBookingRepository>(new BookingRepositoryStub());
-                factory.SetOne<IFlightAvailabilityService>(new FlightAvailabilityServiceStub());
-                factory.SetOne<IPartnerNotifier>(new PartnerNotifierStub());
-                factory.SetOne<IAuditLogger>(new AuditLoggerStub());
-
-                var coordinator = new BookingCoordinator();
-                var passengerName = "John Doe";
-                var flightNumber = "AA123";
-                var departureDate = new DateTime(2025, 07, 03, 12, 42, 11);
-                var passengerCount = 2;
-                var airlineCode = "AA";
-                var specialRequests = "meal,wheelchair";
+            { 
+                factory.SetOne(cl.Wrap<IBookingRepository>(new BookingRepositoryStub(), "💾"));
+                factory.SetOne(cl.Wrap<IPartnerNotifier>(new PartnerNotifierStub(), "📣"));
+                factory.SetOne(cl.Wrap<IAuditLogger>(new AuditLoggerStub(), "🪵"));
+                factory.SetOne(cl.Wrap<IFlightAvailabilityService>(new FlightAvailabilityServiceStub(), "✈️"));
+                factory.SetOne<Random>(new RandomStub());
 
                 var bookingReference = coordinator.BookFlight(passengerName, flightNumber, departureDate,
                     passengerCount, airlineCode, specialRequests);
@@ -47,153 +48,6 @@
             }
         }
 
-    }
-
-    public class AuditLoggerStub : IAuditLogger
-    {
-        public void LogBookingActivity(string activity, string bookingReference, string userInfo)
-        {
-            
-        }
-
-        public void RecordPricingCalculation(string calculationDetails, decimal finalPrice, string flightInfo)
-        {
-            
-        }
-
-        public void LogErrorWithAlert(Exception ex, string context, string bookingRef)
-        {
-            throw new NotImplementedException();
-        }
-
-        public void FlushAndArchiveLogs()
-        {
-            throw new NotImplementedException();
-        }
-    }
-
-    public class PartnerNotifierStub : IPartnerNotifier
-    {
-        public void NotifyPartnerAboutBooking(string airlineCode, string bookingReference, decimal totalPrice, string passengerName,
-            string flightDetails, bool isRebooking = false)
-        {
-            
-<<<<<<< HEAD
-=======
-            
-            var passengerName = "John Doe";
-            var flightNumber = "AA123";
-            var departureDate = new DateTime(2025, 07, 03, 12, 42, 11);
-            var passengerCount = 2;
-            var airlineCode = "AA";
-            var specialRequests = "meal,wheelchair";
-            var bookingDate = new DateTime(2025, 03, 04, 14, 00, 56);
-            
-            var coordinator = new BookingCoordinator(bookingDate);
-
-            var cl = new CallLogger(storybook);
-            var factory = ObjectFactory.Instance();
-            
-            try
-            { 
-                factory.SetOne(cl.Wrap<IBookingRepository>(new BookingRepositoryStub(), "💾"));
-                factory.SetOne(cl.Wrap<IPartnerNotifier>(new PartnerNotifierStub(), "📣"));
-                factory.SetOne(cl.Wrap<IAuditLogger>(new AuditLoggerStub(), "🪵"));
-                factory.SetOne(cl.Wrap<IFlightAvailabilityService>(new FlightAvailabilityServiceStub(), "✈️"));
-                factory.SetOne<Random>(new RandomStub());
-
-                var bookingReference = coordinator.BookFlight(passengerName, flightNumber, departureDate,
-                    passengerCount, airlineCode, specialRequests);
-
-                storybook.AppendLine($"Final booking reference returned: {bookingReference}");
-                // Assert
-                await Verify(storybook.ToString());
-            }
-            finally
-            {
-                factory.ClearAll();
-            }
-        }
-
-        
-    }
-
-    public class RandomStub : Random
-    {
-        public override int Next(int minValue, int maxValue)
-        {
-            return 3;
-        }
-    }
-    
-    public class FlightAvailabilityServiceStub : IFlightAvailabilityService, IConstructorCalledWith
-    {
-        public List<string> CheckAndGetAvailableSeatsForBooking(string flightNumber, DateTime departureDate, int passengerCount)
-        {
-            return ["11A", "11B"];
-        }
-
-        public bool IsFlightFullyBooked(string flightNumber, DateTime departureDate)
-        {
-            throw new NotImplementedException();
-        }
-
-        public void ConstructorCalledWith(params object[] args)
-        {
-            SetConstructorArgumentNames("connectionString");
-        }
-    }
-
-    public class PartnerNotifierStub : IPartnerNotifier,  IConstructorCalledWith
-    {
-        public void NotifyPartnerAboutBooking(string airlineCode, string bookingReference, decimal totalPrice, string passengerName,
-            string flightDetails, bool isRebooking = false)
-        {
-            
->>>>>>> babb26c9
-        }
-
-        public bool ValidateAndNotifySpecialRequests(string airlineCode, string specialRequests, string bookingRef)
-        {
-            return true;
-        }
-<<<<<<< HEAD
-
-        public void UpdatePartnerBookingStatus(string airlineCode, string bookingRef, string newStatus)
-        {
-            
-        }
-    }
-
-    public class FlightAvailabilityServiceStub : IFlightAvailabilityService
-    {
-        public List<string> CheckAndGetAvailableSeatsForBooking(string flightNumber, DateTime departureDate, int passengerCount)
-        {
-            return ["11A", "11B"];
-        }
-
-        public bool IsFlightFullyBooked(string flightNumber, DateTime departureDate)
-        {
-            throw new NotImplementedException();
-        }
-    }
-
-    public class BookingRepositoryStub : IBookingRepository
-    {
-        public string SaveBookingDetails(string passengerName, string flightDetails, decimal price, DateTime bookingDate)
-        {
-            return "APPLE3.14";
-=======
-
-        public void UpdatePartnerBookingStatus(string airlineCode, string bookingRef, string newStatus)
-        {
-            
-        }
-
-        public void ConstructorCalledWith(params object[] args)
-        {
-            SetConstructorArgumentNames("smtpServer", "useEncryption");
-        }
     }
 
     public class AuditLoggerStub : IAuditLogger,  IConstructorCalledWith
@@ -224,13 +78,53 @@
         }
     }
 
+    public class PartnerNotifierStub : IPartnerNotifier,  IConstructorCalledWith
+    {
+        public void NotifyPartnerAboutBooking(string airlineCode, string bookingReference, decimal totalPrice, string passengerName,
+            string flightDetails, bool isRebooking = false)
+        {
+            
+        }
+
+        public bool ValidateAndNotifySpecialRequests(string airlineCode, string specialRequests, string bookingRef)
+        {
+            return true;
+        }
+
+        public void UpdatePartnerBookingStatus(string airlineCode, string bookingRef, string newStatus)
+        {
+            
+        }
+
+        public void ConstructorCalledWith(params object[] args)
+        {
+            SetConstructorArgumentNames("smtpServer", "useEncryption");
+        }
+    }
+
+    public class FlightAvailabilityServiceStub : IFlightAvailabilityService, IConstructorCalledWith
+    {
+        public List<string> CheckAndGetAvailableSeatsForBooking(string flightNumber, DateTime departureDate, int passengerCount)
+        {
+            return ["11A", "11B"];
+        }
+
+        public bool IsFlightFullyBooked(string flightNumber, DateTime departureDate)
+        {
+            throw new NotImplementedException();
+        }
+
+        public void ConstructorCalledWith(params object[] args)
+        {
+            SetConstructorArgumentNames("connectionString");
+        }
+    }
+
     public class BookingRepositoryStub : IBookingRepository, IConstructorCalledWith
     {
         public string SaveBookingDetails(string passengerName, string flightDetails, decimal price, DateTime bookingDate)
         {
-            AddNote("Saving the booking details creates a new booking reference");
             return "DRW6N";
->>>>>>> babb26c9
         }
 
         public Dictionary<string, object> GetBookingInfo(string bookingReference)
@@ -247,13 +141,18 @@
         {
             throw new NotImplementedException();
         }
-<<<<<<< HEAD
-=======
 
         public void ConstructorCalledWith(params object[] args)
         {
             SetConstructorArgumentNames("dbConnectionString", "maxRetries");
         }
->>>>>>> babb26c9
+    }
+    
+    public class RandomStub : Random
+    {
+        public override int Next(int minValue, int maxValue)
+        {
+            return 3;
+        }
     }
 }