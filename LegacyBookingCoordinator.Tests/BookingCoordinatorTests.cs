using System.CodeDom;
using System.Text;
using SpecRec;

namespace LegacyBookingCoordinator.Tests
{
    public class BookingCoordinatorTests
    {
        [Theory]
        [SpecRecLogs]
        public async Task BookFlight_ShouldCreateBookingSuccessfully(Context context)
        {
            // Arrange
            var passengerName = "John Doe";
            var flightNumber = "AA123";
            var departureDate = new DateTime(2025, 07, 03, 12, 42, 11);
            var passengerCount = 2;
            var airlineCode = "AA";
            var specialRequests = "meal,wheelchair";
            var bookingDate = new DateTime(2025, 03, 04, 14, 00, 56);

            await context.Verify(async () => {
<<<<<<< HEAD
                context
                    .Substitute<IBookingRepository>("💾")
                    .Substitute<IFlightAvailabilityService>("✈️")
                    .Substitute<IPartnerNotifier>("📣")
                    .Substitute<IAuditLogger>("🪵");
                
                context.SetOne<Random>(new RandomStub());
=======
                context.SetOne(context.Parrot<IBookingRepository>("💾"));
                context.SetOne(context.Parrot<IFlightAvailabilityService>("✈️"));
                context.SetOne(context.Parrot<IPartnerNotifier>("📣"));
                context.SetOne(context.Parrot<IAuditLogger>("🪵"));
                context.SetOne(context.Parrot<Random>("🎲"));
>>>>>>> e7a2b10c
                
                var coordinator = new BookingCoordinator(bookingDate);
                return coordinator.BookFlight(passengerName, flightNumber, departureDate,
                    passengerCount, airlineCode, specialRequests).ToString();
            });
        }
    }
}<|MERGE_RESOLUTION|>--- conflicted
+++ resolved
@@ -20,21 +20,12 @@
             var bookingDate = new DateTime(2025, 03, 04, 14, 00, 56);
 
             await context.Verify(async () => {
-<<<<<<< HEAD
                 context
                     .Substitute<IBookingRepository>("💾")
                     .Substitute<IFlightAvailabilityService>("✈️")
                     .Substitute<IPartnerNotifier>("📣")
-                    .Substitute<IAuditLogger>("🪵");
-                
-                context.SetOne<Random>(new RandomStub());
-=======
-                context.SetOne(context.Parrot<IBookingRepository>("💾"));
-                context.SetOne(context.Parrot<IFlightAvailabilityService>("✈️"));
-                context.SetOne(context.Parrot<IPartnerNotifier>("📣"));
-                context.SetOne(context.Parrot<IAuditLogger>("🪵"));
-                context.SetOne(context.Parrot<Random>("🎲"));
->>>>>>> e7a2b10c
+                    .Substitute<IAuditLogger>("🪵")
+                    .Substitute<Random>("🎲");
                 
                 var coordinator = new BookingCoordinator(bookingDate);
                 return coordinator.BookFlight(passengerName, flightNumber, departureDate,
