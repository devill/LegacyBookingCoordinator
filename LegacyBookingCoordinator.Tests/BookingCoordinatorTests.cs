using System.CodeDom;
using System.Text;
using SpecRec;

namespace LegacyBookingCoordinator.Tests
{
    public class BookingCoordinatorTests
    {
        [Theory]
        [SpecRecLogs]
        public async Task BookFlight_ShouldCreateBookingSuccessfully(Context context)
        {
            // Arrange
            var passengerName = "John Doe";
            var flightNumber = "AA123";
            var departureDate = new DateTime(2025, 07, 03, 12, 42, 11);
            var passengerCount = 2;
            var airlineCode = "AA";
            var specialRequests = "meal,wheelchair";
            var bookingDate = new DateTime(2025, 03, 04, 14, 00, 56);
<<<<<<< HEAD
            
            var cl = new CallLogger();

            var factory = ObjectFactory.Instance();

            try
            {
                factory.SetOne(cl.Wrap<IBookingRepository>(new BookingRepositoryStub(), "💾"));
                factory.SetOne(cl.Wrap<IPartnerNotifier>(new PartnerNotifierStub(), "📣"));
                factory.SetOne(cl.Wrap<IAuditLogger>(new AuditLoggerStub(), "🪵"));
                factory.SetOne(cl.Wrap<IFlightAvailabilityService>(new FlightAvailabilityServiceStub(), "✈️"));
                factory.SetOne<Random>(new RandomStub());

                var coordinator = new BookingCoordinator(bookingDate);
                var booking = coordinator.BookFlight(passengerName, flightNumber, departureDate,
                    passengerCount, airlineCode, specialRequests);

                cl.SpecBook.AppendLine(booking.ToString());

                // Assert
                await Verify(cl.SpecBook.ToString());
            }
            finally
            {
                factory.ClearAll();
            }
=======

            await context.Verify(async () => {
                context.SetOne<IBookingRepository>(new BookingRepositoryStub());
                context.SetOne<IFlightAvailabilityService>(new FlightAvailabilityServiceStub());
                context.SetOne<IPartnerNotifier>(new PartnerNotifierStub());
                context.SetOne<IAuditLogger>(new AuditLoggerStub());
                context.SetOne<Random>(new RandomStub());
                
                var coordinator = new BookingCoordinator(bookingDate);
                return coordinator.BookFlight(passengerName, flightNumber, departureDate,
                    passengerCount, airlineCode, specialRequests).ToString();
            });
>>>>>>> bed32aed
        }
    }

    public class AuditLoggerStub : IAuditLogger, IConstructorCalledWith
    {
        public void LogBookingActivity(string activity, string bookingReference, string userInfo)
        {
        }

        public void RecordPricingCalculation(string calculationDetails, decimal finalPrice, string flightInfo)
        {
        }

        public void LogErrorWithAlert(Exception ex, string context, string bookingRef)
        {
            throw new NotImplementedException();
        }

        public void FlushAndArchiveLogs()
        {
            throw new NotImplementedException();
        }

        public void ConstructorCalledWith(ConstructorParameterInfo[] parameters)
        {
            
        }
    }

    public class PartnerNotifierStub : IPartnerNotifier, IConstructorCalledWith
    {
        public void NotifyPartnerAboutBooking(string airlineCode, string bookingReference, decimal totalPrice,
            string passengerName,
            string flightDetails, bool isRebooking = false)
        {
        }

        public bool ValidateAndNotifySpecialRequests(string airlineCode, string specialRequests, string bookingRef)
        {
            return true;
        }

        public void UpdatePartnerBookingStatus(string airlineCode, string bookingRef, string newStatus)
        {
        }

        public void ConstructorCalledWith(ConstructorParameterInfo[] parameters)
        {
            
        }
    }

    public class FlightAvailabilityServiceStub : IFlightAvailabilityService, IConstructorCalledWith
    {
        public List<string> CheckAndGetAvailableSeatsForBooking(string flightNumber, DateTime departureDate,
            int passengerCount)
        {
            return ["11A", "11B"];
        }

        public bool IsFlightFullyBooked(string flightNumber, DateTime departureDate)
        {
            throw new NotImplementedException();
        }

        public void ConstructorCalledWith(ConstructorParameterInfo[] parameters)
        {
            
        }
    }

    public class BookingRepositoryStub : IBookingRepository, IConstructorCalledWith
    {
        public string SaveBookingDetails(string passengerName, string flightDetails, decimal price,
            DateTime bookingDate)
        {
            return "DRW6N";
        }

        public Dictionary<string, object> GetBookingInfo(string bookingReference)
        {
            throw new NotImplementedException();
        }

        public bool ValidateAndEnrichBookingData(string bookingRef, out decimal actualPrice,
            out string enrichedFlightInfo)
        {
            throw new NotImplementedException();
        }

        public decimal GetHistoricalPricingData(string flightNumber, DateTime date, int dayRange)
        {
            throw new NotImplementedException();
        }

        public void ConstructorCalledWith(ConstructorParameterInfo[] parameters)
        {
            
        }
    }

    public class RandomStub : Random
    {
        public override int Next(int minValue, int maxValue)
        {
            return 3;
        }
    }
}<|MERGE_RESOLUTION|>--- conflicted
+++ resolved
@@ -18,51 +18,22 @@
             var airlineCode = "AA";
             var specialRequests = "meal,wheelchair";
             var bookingDate = new DateTime(2025, 03, 04, 14, 00, 56);
-<<<<<<< HEAD
-            
-            var cl = new CallLogger();
-
-            var factory = ObjectFactory.Instance();
-
-            try
-            {
-                factory.SetOne(cl.Wrap<IBookingRepository>(new BookingRepositoryStub(), "💾"));
-                factory.SetOne(cl.Wrap<IPartnerNotifier>(new PartnerNotifierStub(), "📣"));
-                factory.SetOne(cl.Wrap<IAuditLogger>(new AuditLoggerStub(), "🪵"));
-                factory.SetOne(cl.Wrap<IFlightAvailabilityService>(new FlightAvailabilityServiceStub(), "✈️"));
-                factory.SetOne<Random>(new RandomStub());
-
-                var coordinator = new BookingCoordinator(bookingDate);
-                var booking = coordinator.BookFlight(passengerName, flightNumber, departureDate,
-                    passengerCount, airlineCode, specialRequests);
-
-                cl.SpecBook.AppendLine(booking.ToString());
-
-                // Assert
-                await Verify(cl.SpecBook.ToString());
-            }
-            finally
-            {
-                factory.ClearAll();
-            }
-=======
 
             await context.Verify(async () => {
-                context.SetOne<IBookingRepository>(new BookingRepositoryStub());
-                context.SetOne<IFlightAvailabilityService>(new FlightAvailabilityServiceStub());
-                context.SetOne<IPartnerNotifier>(new PartnerNotifierStub());
-                context.SetOne<IAuditLogger>(new AuditLoggerStub());
+                context.SetOne(context.Wrap<IBookingRepository>(new BookingRepositoryStub(), "💾"));
+                context.SetOne(context.Wrap<IPartnerNotifier>(new PartnerNotifierStub(), "📣"));
+                context.SetOne(context.Wrap<IAuditLogger>(new AuditLoggerStub(), "🪵"));
+                context.SetOne(context.Wrap<IFlightAvailabilityService>(new FlightAvailabilityServiceStub(), "✈️"));
                 context.SetOne<Random>(new RandomStub());
                 
                 var coordinator = new BookingCoordinator(bookingDate);
                 return coordinator.BookFlight(passengerName, flightNumber, departureDate,
                     passengerCount, airlineCode, specialRequests).ToString();
             });
->>>>>>> bed32aed
         }
     }
 
-    public class AuditLoggerStub : IAuditLogger, IConstructorCalledWith
+    public class AuditLoggerStub : IAuditLogger
     {
         public void LogBookingActivity(string activity, string bookingReference, string userInfo)
         {
@@ -81,14 +52,9 @@
         {
             throw new NotImplementedException();
         }
-
-        public void ConstructorCalledWith(ConstructorParameterInfo[] parameters)
-        {
-            
-        }
     }
 
-    public class PartnerNotifierStub : IPartnerNotifier, IConstructorCalledWith
+    public class PartnerNotifierStub : IPartnerNotifier
     {
         public void NotifyPartnerAboutBooking(string airlineCode, string bookingReference, decimal totalPrice,
             string passengerName,
@@ -104,14 +70,9 @@
         public void UpdatePartnerBookingStatus(string airlineCode, string bookingRef, string newStatus)
         {
         }
-
-        public void ConstructorCalledWith(ConstructorParameterInfo[] parameters)
-        {
-            
-        }
     }
 
-    public class FlightAvailabilityServiceStub : IFlightAvailabilityService, IConstructorCalledWith
+    public class FlightAvailabilityServiceStub : IFlightAvailabilityService
     {
         public List<string> CheckAndGetAvailableSeatsForBooking(string flightNumber, DateTime departureDate,
             int passengerCount)
@@ -123,19 +84,14 @@
         {
             throw new NotImplementedException();
         }
-
-        public void ConstructorCalledWith(ConstructorParameterInfo[] parameters)
-        {
-            
-        }
     }
 
-    public class BookingRepositoryStub : IBookingRepository, IConstructorCalledWith
+    public class BookingRepositoryStub : IBookingRepository
     {
         public string SaveBookingDetails(string passengerName, string flightDetails, decimal price,
             DateTime bookingDate)
         {
-            return "DRW6N";
+            return "APPLE3.14";
         }
 
         public Dictionary<string, object> GetBookingInfo(string bookingReference)
@@ -153,11 +109,6 @@
         {
             throw new NotImplementedException();
         }
-
-        public void ConstructorCalledWith(ConstructorParameterInfo[] parameters)
-        {
-            
-        }
     }
 
     public class RandomStub : Random
