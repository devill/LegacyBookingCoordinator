--- conflicted
+++ resolved
@@ -1,4 +1,3 @@
-<<<<<<< HEAD
 ﻿💾 IBookingRepository constructor called with:
   🔸 dbConnectionString: Server=production-db;Database=FlightBookings;Trusted_Connection=true;
   🔸 maxRetries: 1
@@ -56,9 +55,7 @@
   🔸 bookingRef: DRW6N
   🔸 newStatus: CONFIRMED_PREMIUM
 
-Final booking reference returned: DRW6N
-=======
-﻿New booking: APPLE3.14
+New booking: DRW6N
   👤 John Doe
   ✈️ AA123
   📅 2025-07-03 12:42
@@ -67,5 +64,4 @@
   💰 $1161,37
   🎯 meal,wheelchair
   📝 2025-03-04 14:00
-  ✅ CONFIRMED_PREMIUM
->>>>>>> 1e5a8234
+  ✅ CONFIRMED_PREMIUM